--- conflicted
+++ resolved
@@ -3,36 +3,8 @@
 ## How to Run
 ```bash
 pip install -r requirements.txt
-<<<<<<< HEAD
-python -m src.pipeline [--deck] [--pdf] [--keyword "energy efficiency"]
 ```
 
-By default the pipeline reads `data/master.csv`, scores each opportunity,
-and splits the results into Clean, Dirty, and Out‑of‑Scope tables under
-the `outputs/` folder. The Clean table keeps the top 35 scored
-opportunities. Use `--deck` to build a PowerPoint deck and `--pdf` for a
-simple one‑pager PDF of the top opportunities.
-
-If `--keyword` is supplied, the script pulls opportunities from the
-public Grants.gov API using that keyword instead of reading
-`data/master.csv`. When the downloaded data does not contain scoring
-columns, it is written to `outputs/GrantsRaw.csv` for manual review and
-no scoring/triage is performed.
-
-## Outputs
-- `outputs/CleanTable.csv` (top 35)
-=======
-python -m src.pipeline [--deck] [--pdf]
-```
-
-The script reads `data/master.csv`, scores each opportunity, and
-splits the results into Clean, Dirty, and Out‑of‑Scope tables under the
-`outputs/` folder. Use `--deck` to build a PowerPoint deck and
-`--pdf` for a simple one‑pager PDF of the top opportunities.
-
-## Outputs
-- `outputs/CleanTable.csv`
->>>>>>> 98effd9c
 - `outputs/DirtyTable.csv`
 - `outputs/OutOfScope.csv`
 - `outputs/Master_Scored.csv`
